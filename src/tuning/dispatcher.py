--- conflicted
+++ resolved
@@ -1,20 +1,11 @@
 # src/core/model_factory.py
 
-<<<<<<< HEAD
-from models.svm import SVMModel
-from models.lstm import LSTMModel
-from models.attention_lstm import AttentionLSTMModel
-from models.rf import RandomForestModel
-from models.deep_rnn import DeepRNNModel
-from models.xgboost import XgboostModel
-=======
 from src.tuning.svm import tune_svm
 from src.tuning.logistic import tune_logistic
 from src.tuning.rf import tune_random_forest
 from src.tuning.lstm import tune_lstm
 from src.tuning.attention_lstm import tune_attention_lstm
 from src.tuning.deep_rnn import tune_deep_rnn
->>>>>>> 790f8c3a
 
 
 def get_model(model_type: str, **kwargs):
@@ -31,15 +22,6 @@
     Raises:
         ValueError: If model_type is not recognized.
     """
-<<<<<<< HEAD
-    model_map = {
-        'svm': SVMModel,
-        'lstm': LSTMModel,
-        'attention_lstm': AttentionLSTMModel,
-        'rf': RandomForestModel,
-        'deep_rnn': DeepRNNModel,
-        'xgboost': XgboostModel,
-=======
     tuning_map = {
         "svm": tune_svm,
         "logistic": tune_logistic,
@@ -47,7 +29,6 @@
         "lstm": tune_lstm,
         "attention_lstm": tune_attention_lstm,
         "deep_rnn": tune_deep_rnn,
->>>>>>> 790f8c3a
     }
 
     try:
